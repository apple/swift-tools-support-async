//
//  Copyright © 2019-2021 Apple, Inc. All rights reserved.
//

import Atomics
import NIO
import NIOConcurrencyHelpers
import XCTest

@testable import TSFFutures

class BatchingFutureOperationQueueTests: XCTestCase {

    // Test dynamic capacity increase.
    func testDynamic() throws {
        let group = MultiThreadedEventLoopGroup(numberOfThreads: 1)
        defer { try! group.syncShutdownGracefully() }

        let manager = LLBOrderManager(on: group.next(), timeout: .seconds(5))

        var q = LLBBatchingFutureOperationQueue(name: "foo", group: group, maxConcurrentOperationCount: 1)

        let opsInFlight = ManagedAtomic(0)

        let future1: LLBFuture<Void> = q.execute { () -> LLBFuture<Void> in
            opsInFlight.wrappingIncrement(ordering: .relaxed)
            return manager.order(1).flatMap {
                manager.order(6) {
                    opsInFlight.wrappingDecrement(ordering: .relaxed)
                }
            }
        }

        let future2: LLBFuture<Void> = q.execute { () -> LLBFuture<Void> in
            opsInFlight.wrappingIncrement(ordering: .relaxed)
            return manager.order(3).flatMap {
                manager.order(6) {
                    opsInFlight.wrappingDecrement(ordering: .relaxed)
                }
            }
        }

        // Wait until future1 adss to opsInFlight.
        try manager.order(2).wait()
        XCTAssertEqual(opsInFlight.load(ordering: .relaxed), 1)

        // The test breaks without this line.
        q.maxOpCount += 1

        try manager.order(4).wait()
        XCTAssertEqual(opsInFlight.load(ordering: .relaxed), 2)
        try manager.order(5).wait()

        try manager.order(7).wait()
        XCTAssertEqual(opsInFlight.load(ordering: .relaxed), 0)

        try future2.wait()
        try future1.wait()

    }

<<<<<<< HEAD
    // Test if OpCount is correctly computed
    func testOpCount() throws {
        let group = MultiThreadedEventLoopGroup(numberOfThreads: 1)
        defer { try! group.syncShutdownGracefully() }

        let queue = LLBBatchingFutureOperationQueue(name: "foo", group: group, maxConcurrentOperationCount: 1)
        XCTAssertEqual(queue.opCount, 0)

        let fut = queue.execute { () -> LLBFuture<Void> in
            XCTAssertEqual(queue.opCount, 1)
            return group.any().makeSucceededVoidFuture().map {
                XCTAssertEqual(queue.opCount, 1)
            }
        }
        try fut.wait()
        XCTAssertEqual(queue.opCount, 0)
    }

    // Ensure execution is limited
    func testConcurrencyLimit() throws {
        let group = MultiThreadedEventLoopGroup(numberOfThreads: 1)
        defer { try! group.syncShutdownGracefully() }

        let queue = LLBBatchingFutureOperationQueue(name: "foo", group: group, maxConcurrentOperationCount: 1)

        let manager = LLBOrderManager(on: group.next(), timeout: .seconds(1))

        let fut1 = queue.execute { () -> LLBFuture<Void> in
            return manager.order(1).flatMap {
                manager.order(3)
            }
        }

        let fut2 = queue.execute { () -> LLBFuture<Void> in
            return manager.order(2)
        }

        // Because fut1 is stuck, fut2 won't execute
        XCTAssertThrowsError(try manager.order(4).wait())

        try? fut1.wait()
        try? fut2.wait()
    }

    // Ensure concurrent execution
    func testConcurrentExecution() throws {

        let group = MultiThreadedEventLoopGroup(numberOfThreads: 1)
        defer { try! group.syncShutdownGracefully() }

        // Max = 1 to fail test
        let queue = LLBBatchingFutureOperationQueue(name: "foo", group: group, maxConcurrentOperationCount: 2)

        let manager = LLBOrderManager(on: group.next(), timeout: .seconds(5))

        let fut1 = queue.execute { () -> LLBFuture<Void> in
            return manager.order(1).flatMap {
                manager.order(3)
            }
        }

        let fut2 = queue.execute { () -> LLBFuture<Void> in
            return manager.order(2)
        }

        // fut1 is stuck, fut2 should be executed concurrently else, this will fail
        try manager.order(4).wait()

        try fut1.wait()
        try fut2.wait()
    }

    // Test no execution for tasks enqueued after zero capacity
    func testZeroCapacity() throws {
        let group = MultiThreadedEventLoopGroup(numberOfThreads: 1)
        defer { try! group.syncShutdownGracefully() }

        var queue = LLBBatchingFutureOperationQueue(name: "foo", group: group, maxConcurrentOperationCount: 0)

        let manager = LLBOrderManager(on: group.next(), timeout: .seconds(1))

        let fut1 = queue.execute { () -> LLBFuture<Void> in
            return manager.order(1)
        }

        // Because fut1 is stuck and order 2 timesout
        XCTAssertThrowsError(try manager.order(2).wait())

        // Comment this line to break the test
        queue.maxOpCount = 1

        try manager.order(2).wait()

        try fut1.wait()
    }
=======
    // Test setMaxOpCount on immutable queue.
    func testSetMaxConcurrency() throws {
        let group = MultiThreadedEventLoopGroup(numberOfThreads: 1)
        defer { try! group.syncShutdownGracefully() }

        let q = LLBBatchingFutureOperationQueue(name: "foo", group: group, maxConcurrentOperationCount: 1)
        q.setMaxOpCount(q.maxOpCount + 1)
        XCTAssertEqual(q.maxOpCount, 2)
    }

>>>>>>> 87f224ec
}<|MERGE_RESOLUTION|>--- conflicted
+++ resolved
@@ -59,7 +59,6 @@
 
     }
 
-<<<<<<< HEAD
     // Test if OpCount is correctly computed
     func testOpCount() throws {
         let group = MultiThreadedEventLoopGroup(numberOfThreads: 1)
@@ -155,7 +154,7 @@
 
         try fut1.wait()
     }
-=======
+
     // Test setMaxOpCount on immutable queue.
     func testSetMaxConcurrency() throws {
         let group = MultiThreadedEventLoopGroup(numberOfThreads: 1)
@@ -166,5 +165,4 @@
         XCTAssertEqual(q.maxOpCount, 2)
     }
 
->>>>>>> 87f224ec
 }